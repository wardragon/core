--- conflicted
+++ resolved
@@ -205,13 +205,10 @@
 		$stmt = OCP\DB::prepare( 'DELETE FROM *PREFIX*calendar_objects WHERE calendarid = ?' );
 		$stmt->execute(array($id));
 
-<<<<<<< HEAD
 		OCP\Util::emitHook('OC_Calendar', 'deleteCalendar', $id);
-=======
 		if(count(self::allCalendars()) == 0) {
 			self::addCalendar(OCP\USER::getUser(),'Default calendar');
 		}
->>>>>>> 2b228fba
 
 		return true;
 	}
