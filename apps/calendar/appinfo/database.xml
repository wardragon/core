--- conflicted
+++ resolved
@@ -292,11 +292,7 @@
  
  <table>
 
-<<<<<<< HEAD
-  <name>*dbprefix*calendar_remote_objects</name>
-=======
   <name>*dbprefix*calendar_repeat</name>
->>>>>>> 0f13cbb4
 
   <declaration>
 
@@ -309,32 +305,15 @@
     <unsigned>true</unsigned>
     <length>4</length>
    </field>
-<<<<<<< HEAD
-
-   <field>
-    <name>calendarid</name>
-    <type>integer</type>
-    <default></default>
-=======
   
    <field>
     <name>eventid</name>
     <type>integer</type>
     <default>0</default>
->>>>>>> 0f13cbb4
-    <notnull>true</notnull>
-    <unsigned>true</unsigned>
-    <length>4</length>
-   </field>
-<<<<<<< HEAD
-
-   <field>
-    <name>objecttype</name>
-    <type>text</type>
-    <default></default>
-    <notnull>true</notnull>
-    <length>40</length>
-=======
+    <notnull>true</notnull>
+    <unsigned>true</unsigned>
+    <length>4</length>
+   </field>
   
    <field>
     <name>calid</name>
@@ -343,7 +322,6 @@
     <notnull>true</notnull>
     <unsigned>true</unsigned>
     <length>4</length>
->>>>>>> 0f13cbb4
    </field>
 
    <field>
@@ -360,7 +338,57 @@
     <notnull>false</notnull>
    </field>
 
-<<<<<<< HEAD
+  </declaration>
+
+ </table>
+
+ <table>
+
+  <name>*dbprefix*calendar_remote_objects</name>
+
+  <declaration>
+
+   <field>
+    <name>id</name>
+    <type>integer</type>
+    <default>0</default>
+    <notnull>true</notnull>
+    <autoincrement>1</autoincrement>
+    <unsigned>true</unsigned>
+    <length>4</length>
+   </field>
+
+   <field>
+    <name>calendarid</name>
+    <type>integer</type>
+    <default></default>
+    <notnull>true</notnull>
+    <unsigned>true</unsigned>
+    <length>4</length>
+   </field>
+
+   <field>
+    <name>objecttype</name>
+    <type>text</type>
+    <default></default>
+    <notnull>true</notnull>
+    <length>40</length>
+   </field>
+
+   <field>
+    <name>startdate</name>
+    <type>timestamp</type>
+    <default>0000-00-00 00:00:00</default>
+    <notnull>false</notnull>
+   </field>
+
+   <field>
+    <name>enddate</name>
+    <type>timestamp</type>
+    <default>0000-00-00 00:00:00</default>
+    <notnull>false</notnull>
+   </field>
+
    <field>
     <name>repeating</name>
     <type>integer</type>
@@ -502,11 +530,5 @@
   </declaration>
 
  </table>
-
-=======
-  </declaration>
-
- </table>
  
->>>>>>> 0f13cbb4
 </database>