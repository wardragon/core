--- conflicted
+++ resolved
@@ -149,13 +149,8 @@
 			return false;
 		}
 
-<<<<<<< HEAD
-		//check if user really still exists
-		if(!$this->entryExists($dn) ) {
-=======
 		//check if user really still exists by reading its entry
 		if(!is_array($this->readAttribute($dn, ''))) {
->>>>>>> ca24f476
 			$this->connection->writeToCache('userExists'.$uid, false);
 			return false;
 		}
