--- conflicted
+++ resolved
@@ -28,6 +28,7 @@
  */
 class OC_App{
 	static private $init = false;
+	static private $apps = array();
 	static private $activeapp = '';
 	static private $navigation = array();
 	static private $settingsForms = array();
@@ -35,7 +36,6 @@
 	static private $personalForms = array();
 	static private $appInfo = array();
 	static private $appTypes = array();
-	static private $loadedApps = array();
 
 	/**
 	 * @brief loads all apps
@@ -49,47 +49,31 @@
 	 * if $types is set, only apps of those types will be loaded
 	 */
 	public static function loadApps($types=null){
-<<<<<<< HEAD
 		// Did we already load everything?
 		if( self::$init ){
 			return true;
 		}
 
 		// Our very own core apps are hardcoded
-		foreach( array( 'settings', 'notify' ) as $app ){
+		foreach( array( 'settings') as $app ){
 			if(is_null($types)){
 				require( $app.'/appinfo/app.php' );
 			}
 		}
 
 		// The rest comes here
-=======
-		// Load the enabled apps here
->>>>>>> 47685109
 		$apps = self::getEnabledApps();
 		// prevent app.php from printing output
 		ob_start();
 		foreach( $apps as $app ){
-			if((is_null($types) or self::isType($app,$types)) && !in_array($app, self::$loadedApps)){
+			if((is_null($types) or self::isType($app,$types))){
 				self::loadApp($app);
-				self::$loadedApps[] = $app;
 			}
 		}
 		ob_end_clean();
 
-		if (!defined('DEBUG') || !DEBUG){
-			if (is_null($types)) {
-				OC_Util::$core_scripts = OC_Util::$scripts;
-				OC_Util::$scripts = array();
-				OC_Util::$core_styles = OC_Util::$styles;
-				OC_Util::$styles = array();
-
-				if (!OC_AppConfig::getValue('core', 'remote_core.css', false)) {
-					OC_AppConfig::setValue('core', 'remote_core.css', '/core/minimizer.php');
-					OC_AppConfig::setValue('core', 'remote_core.js', '/core/minimizer.php');
-				}
-			}
-		}
+		self::$init = true;
+
 		// return
 		return true;
 	}
@@ -145,7 +129,7 @@
 	 */
 	public static function setAppTypes($app){
 		$appData=self::getAppInfo($app);
-
+		
 		if(isset($appData['types'])){
 			$appTypes=implode(',',$appData['types']);
 		}else{
@@ -207,7 +191,7 @@
 		if($app!==false){
 			// check if the app is compatible with this version of ownCloud
 			$info=OC_App::getAppInfo($app);
-			$version=OC_Util::getVersion();
+			$version=OC_Util::getVersion();	
 	                if(!isset($info['require']) or ($version[0]>$info['require'])){
 				OC_Log::write('core','App "'.$info['name'].'" can\'t be installed because it is not compatible with this version of ownCloud',OC_Log::ERROR);
 				return false;
@@ -230,6 +214,36 @@
 	public static function disable( $app ){
 		// check if app is a shiped app or not. if not delete
 		OC_Appconfig::setValue( $app, 'enabled', 'no' );
+	}
+
+	/**
+	 * @brief makes owncloud aware of this app
+	 * @param $data array with all information
+	 * @returns true/false
+	 *
+	 * This function registers the application. $data is an associative array.
+	 * The following keys are required:
+	 *   - id: id of the application, has to be unique ('addressbook')
+	 *   - name: Human readable name ('Addressbook')
+	 *   - version: array with Version (major, minor, bugfix) ( array(1, 0, 2))
+	 *
+	 * The following keys are optional:
+	 *   - order: integer, that influences the position of your application in
+	 *     a list of applications. Lower values come first.
+	 *
+	 */
+	public static function register( $data ){
+		OC_App::$apps[] = $data;
+	}
+
+	/**
+	 * @brief returns information of all apps
+	 * @return array with all information
+	 *
+	 * This function returns all data it got via register().
+	 */
+	public static function get(){
+		return OC_App::$apps;
 	}
 
 	/**
@@ -511,13 +525,13 @@
 				}
 			}
 		}
-
+		
 		// check if the current enabled apps are compatible with the current ownCloud version. disable them if not.
 		// this is important if you upgrade ownCloud and have non ported 3rd party apps installed
 		$apps =OC_App::getEnabledApps();
 		$version=OC_Util::getVersion();
 		foreach($apps as $app) {
-
+		
 			// check if the app is compatible with this version of ownCloud
 			$info=OC_App::getAppInfo($app);
 			if(!isset($info['require']) or ($version[0]>$info['require'])){
@@ -525,12 +539,12 @@
 				OC_App::disable( $app );
 			}
 
-
-
-		}
-
-
-
+	
+			
+		}
+		
+		
+		
 	}
 
 	/**
