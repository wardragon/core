<?php
/**
 * ownCloud
 *
 * @author Frank Karlitschek
 * @copyright 2012 Frank Karlitschek frank@owncloud.org
 *
 * This library is free software; you can redistribute it and/or
 * modify it under the terms of the GNU AFFERO GENERAL PUBLIC LICENSE
 * License as published by the Free Software Foundation; either
 * version 3 of the License, or any later version.
 *
 * This library is distributed in the hope that it will be useful,
 * but WITHOUT ANY WARRANTY; without even the implied warranty of
 * MERCHANTABILITY or FITNESS FOR A PARTICULAR PURPOSE.  See the
 * GNU AFFERO GENERAL PUBLIC LICENSE for more details.
 *
 * You should have received a copy of the GNU Affero General Public
 * License along with this library.  If not, see <http://www.gnu.org/licenses/>.
 *
 */

/**
 * This class manages the access to the database. It basically is a wrapper for
 * MDB2 with some adaptions.
 */
class OC_DB {
	const BACKEND_PDO=0;
	const BACKEND_MDB2=1;

	/**
	 * @var MDB2_Driver_Common
	 */
	static private $connection; //the prefered connection to use, either PDO or MDB2
	static private $backend=null;
	/**
	 * @var MDB2_Driver_Common
	 */
	static private $MDB2=null;
	/**
	 * @var PDO
	 */
	static private $PDO=null;
	/**
	 * @var MDB2_Schema
	 */
	static private $schema=null;
	static private $inTransaction=false;
	static private $prefix=null;
	static private $type=null;

	/**
	 * check which backend we should use
	 * @return int BACKEND_MDB2 or BACKEND_PDO
	 */
	private static function getDBBackend() {
		//check if we can use PDO, else use MDB2 (installation always needs to be done my mdb2)
		if(class_exists('PDO') && OC_Config::getValue('installed', false)) {
			$type = OC_Config::getValue( "dbtype", "sqlite" );
			if($type=='oci') { //oracle also always needs mdb2
				return self::BACKEND_MDB2;
			}
			if($type=='sqlite3') $type='sqlite';
			$drivers=PDO::getAvailableDrivers();
			if(array_search($type, $drivers)!==false) {
				return self::BACKEND_PDO;
			}
		}
		return self::BACKEND_MDB2;
	}

	/**
	 * @brief connects to the database
	 * @param int $backend
	 * @return bool true if connection can be established or false on error
	 *
	 * Connects to the database as specified in config.php
	 */
	public static function connect($backend=null) {
		if(self::$connection) {
			return true;
		}
		if(is_null($backend)) {
			$backend=self::getDBBackend();
		}
		if($backend==self::BACKEND_PDO) {
			$success = self::connectPDO();
			self::$connection=self::$PDO;
			self::$backend=self::BACKEND_PDO;
		}else{
			$success = self::connectMDB2();
			self::$connection=self::$MDB2;
			self::$backend=self::BACKEND_MDB2;
		}
		return $success;
	}

	/**
	 * connect to the database using pdo
	 *
	 * @return bool
	 */
	public static function connectPDO() {
		if(self::$connection) {
			if(self::$backend==self::BACKEND_MDB2) {
				self::disconnect();
			}else{
				return true;
			}
		}
		// The global data we need
		$name = OC_Config::getValue( "dbname", "owncloud" );
		$host = OC_Config::getValue( "dbhost", "" );
		$user = OC_Config::getValue( "dbuser", "" );
		$pass = OC_Config::getValue( "dbpassword", "" );
		$type = OC_Config::getValue( "dbtype", "sqlite" );
		if(strpos($host, ':')) {
			list($host, $port)=explode(':', $host,2);
		}else{
			$port=false;
		}
		$opts = array();
		$datadir=OC_Config::getValue( "datadirectory", OC::$SERVERROOT.'/data' );

		// do nothing if the connection already has been established
		if(!self::$PDO) {
			// Add the dsn according to the database type
			switch($type) {
				case 'sqlite':
					$dsn='sqlite2:'.$datadir.'/'.$name.'.db';
					break;
				case 'sqlite3':
					$dsn='sqlite:'.$datadir.'/'.$name.'.db';
					break;
				case 'mysql':
					if($port) {
						$dsn='mysql:dbname='.$name.';host='.$host.';port='.$port;
					}else{
						$dsn='mysql:dbname='.$name.';host='.$host;
					}
					$opts[PDO::MYSQL_ATTR_INIT_COMMAND] = "SET NAMES 'UTF8'";
					break;
				case 'pgsql':
					if($port) {
						$dsn='pgsql:dbname='.$name.';host='.$host.';port='.$port;
					}else{
						$dsn='pgsql:dbname='.$name.';host='.$host;
					}
					/**
					* Ugly fix for pg connections pbm when password use spaces
					*/
					$e_user = addslashes($user);
					$e_password = addslashes($pass);
					$pass = $user = null;
					$dsn .= ";user='$e_user';password='$e_password'";
					/** END OF FIX***/
					break;
				case 'oci': // Oracle with PDO is unsupported
					if ($port) {
							$dsn = 'oci:dbname=//' . $host . ':' . $port . '/' . $name;
					} else {
							$dsn = 'oci:dbname=//' . $host . '/' . $name;
					}
					break;
				default:
					return false;
			}
			try{
				self::$PDO=new PDO($dsn, $user, $pass, $opts);
			}catch(PDOException $e) {
				echo( '<b>can not connect to database, using '.$type.'. ('.$e->getMessage().')</center>');
				die();
			}
			// We always, really always want associative arrays
			self::$PDO->setAttribute(PDO::ATTR_DEFAULT_FETCH_MODE, PDO::FETCH_ASSOC);
			self::$PDO->setAttribute(PDO::ATTR_ERRMODE, PDO::ERRMODE_EXCEPTION);
		}
		return true;
	}

	/**
	 * connect to the database using mdb2
	 */
	public static function connectMDB2() {
		if(self::$connection) {
			if(self::$backend==self::BACKEND_PDO) {
				self::disconnect();
			}else{
				return true;
			}
		}
		// The global data we need
		$name = OC_Config::getValue( "dbname", "owncloud" );
		$host = OC_Config::getValue( "dbhost", "" );
		$user = OC_Config::getValue( "dbuser", "" );
		$pass = OC_Config::getValue( "dbpassword", "" );
		$type = OC_Config::getValue( "dbtype", "sqlite" );
		$SERVERROOT=OC::$SERVERROOT;
		$datadir=OC_Config::getValue( "datadirectory", "$SERVERROOT/data" );

		// do nothing if the connection already has been established
		if(!self::$MDB2) {
			// Require MDB2.php (not required in the head of the file so we only load it when needed)
			require_once 'MDB2.php';

			// Prepare options array
			$options = array(
			  'portability' => MDB2_PORTABILITY_ALL - MDB2_PORTABILITY_FIX_CASE,
			  'log_line_break' => '<br>',
			  'idxname_format' => '%s',
			  'debug' => true,
			  'quote_identifier' => true  );

			// Add the dsn according to the database type
			switch($type) {
				case 'sqlite':
				case 'sqlite3':
					$dsn = array(
						'phptype'  => $type,
						'database' => "$datadir/$name.db",
						'mode' => '0644'
					);
					break;
				case 'mysql':
					$dsn = array(
						'phptype'  => 'mysql',
						'username' => $user,
						'password' => $pass,
						'hostspec' => $host,
						'database' => $name
					);
					break;
				case 'pgsql':
					$dsn = array(
						'phptype'  => 'pgsql',
						'username' => $user,
						'password' => $pass,
						'hostspec' => $host,
						'database' => $name
					);
					break;
				case 'oci':
					$dsn = array(
							'phptype'  => 'oci8',
							'username' => $user,
							'password' => $pass,
							'charset' => 'AL32UTF8',
					);
					if ($host != '') {
						$dsn['hostspec'] = $host;
						$dsn['database'] = $name;
					} else { // use dbname for hostspec
						$dsn['hostspec'] = $name;
						$dsn['database'] = $user;
					}
					break;
				default:
					return false;
			}

			// Try to establish connection
			self::$MDB2 = MDB2::factory( $dsn, $options );

			// Die if we could not connect
			if( PEAR::isError( self::$MDB2 )) {
				echo( '<b>can not connect to database, using '.$type.'. ('.self::$MDB2->getUserInfo().')</center>');
				OC_Log::write('core', self::$MDB2->getUserInfo(), OC_Log::FATAL);
				OC_Log::write('core', self::$MDB2->getMessage(), OC_Log::FATAL);
				die();
			}

			// We always, really always want associative arrays
			self::$MDB2->setFetchMode(MDB2_FETCHMODE_ASSOC);
		}

		// we are done. great!
		return true;
	}

	/**
	 * @brief Prepare a SQL query
	 * @param string $query Query string
	 * @param int $limit
	 * @param int $offset
	 * @return MDB2_Statement_Common prepared SQL query
	 *
	 * SQL query via MDB2 prepare(), needs to be execute()'d!
	 */
	static public function prepare( $query , $limit=null, $offset=null ) {

		if (!is_null($limit) && $limit != -1) {
			if (self::$backend == self::BACKEND_MDB2) {
				//MDB2 uses or emulates limits & offset internally
				self::$MDB2->setLimit($limit, $offset);
			} else {
				//PDO does not handle limit and offset.
				//FIXME: check limit notation for other dbs
				//the following sql thus might needs to take into account db ways of representing it
				//(oracle has no LIMIT / OFFSET)
				$limit = (int)$limit;
				$limitsql = ' LIMIT ' . $limit;
				if (!is_null($offset)) {
					$offset = (int)$offset;
					$limitsql .= ' OFFSET ' . $offset;
				}
				//insert limitsql
				if (substr($query, -1) == ';') { //if query ends with ;
					$query = substr($query, 0, -1) . $limitsql . ';';
				} else {
					$query.=$limitsql;
				}
			}
		}

		// Optimize the query
		$query = self::processQuery( $query );

		self::connect();
		// return the result
		if(self::$backend==self::BACKEND_MDB2) {
			$result = self::$connection->prepare( $query );

			// Die if we have an error (error means: bad query, not 0 results!)
			if( PEAR::isError($result)) {
				$entry = 'DB Error: "'.$result->getMessage().'"<br />';
				$entry .= 'Offending command was: '.htmlentities($query).'<br />';
				OC_Log::write('core', $entry,OC_Log::FATAL);
				error_log('DB error: '.$entry);
				die( $entry );
			}
		}else{
			try{
				$result=self::$connection->prepare($query);
			}catch(PDOException $e) {
				$entry = 'DB Error: "'.$e->getMessage().'"<br />';
				$entry .= 'Offending command was: '.htmlentities($query).'<br />';
				OC_Log::write('core', $entry,OC_Log::FATAL);
				error_log('DB error: '.$entry);
				die( $entry );
			}
			$result=new PDOStatementWrapper($result);
		}
		return $result;
	}

	/**
	 * @brief gets last value of autoincrement
	 * @param string $table The optional table name (will replace *PREFIX*) and add sequence suffix
	 * @return int id
	 *
	 * MDB2 lastInsertID()
	 *
	 * Call this method right after the insert command or other functions may
	 * cause trouble!
	 */
	public static function insertid($table=null) {
		self::connect();
		if($table !== null) {
			$prefix = OC_Config::getValue( "dbtableprefix", "oc_" );
			$suffix = OC_Config::getValue( "dbsequencesuffix", "_id_seq" );
			$table = str_replace( '*PREFIX*', $prefix, $table ).$suffix;
		}
		return self::$connection->lastInsertId($table);
	}

	/**
	 * @brief Disconnect
	 * @return bool
	 *
	 * This is good bye, good bye, yeah!
	 */
	public static function disconnect() {
		// Cut connection if required
		if(self::$connection) {
			if(self::$backend==self::BACKEND_MDB2) {
				self::$connection->disconnect();
			}
			self::$connection=false;
			self::$MDB2=false;
			self::$PDO=false;
		}

		return true;
	}

	/**
	 * @brief saves database scheme to xml file
	 * @param string $file name of file
	 * @param int $mode
	 * @return bool
	 *
	 * TODO: write more documentation
	 */
	public static function getDbStructure( $file ,$mode=MDB2_SCHEMA_DUMP_STRUCTURE) {
		self::connectScheme();

		// write the scheme
		$definition = self::$schema->getDefinitionFromDatabase();
		$dump_options = array(
			'output_mode' => 'file',
			'output' => $file,
			'end_of_line' => "\n"
		);
		self::$schema->dumpDatabase( $definition, $dump_options, $mode );

		return true;
	}

	/**
	 * @brief Creates tables from XML file
	 * @param string $file file to read structure from
	 * @return bool
	 *
	 * TODO: write more documentation
	 */
	public static function createDbFromStructure( $file ) {
		$CONFIG_DBNAME  = OC_Config::getValue( "dbname", "owncloud" );
		$CONFIG_DBTABLEPREFIX = OC_Config::getValue( "dbtableprefix", "oc_" );
		$CONFIG_DBTYPE = OC_Config::getValue( "dbtype", "sqlite" );

		self::connectScheme();

		// read file
		$content = file_get_contents( $file );

		// Make changes and save them to an in-memory file
		$file2 = 'static://db_scheme';
		$content = str_replace( '*dbname*', $CONFIG_DBNAME, $content );
		$content = str_replace( '*dbprefix*', $CONFIG_DBTABLEPREFIX, $content );
		/* FIXME: REMOVE this commented code
		 * actually mysql, postgresql, sqlite and oracle support CURRENT_TIMESTAMP
		 * http://dev.mysql.com/doc/refman/5.0/en/timestamp-initialization.html
		 * http://www.postgresql.org/docs/8.1/static/functions-datetime.html
		 * http://www.sqlite.org/lang_createtable.html
		 * http://docs.oracle.com/cd/B19306_01/server.102/b14200/functions037.htm
		 */

		 if( $CONFIG_DBTYPE == 'pgsql' ) { //mysql support it too but sqlite doesn't
				 $content = str_replace( '<default>0000-00-00 00:00:00</default>', '<default>CURRENT_TIMESTAMP</default>', $content );
		 }

		file_put_contents( $file2, $content );

		// Try to create tables
		$definition = self::$schema->parseDatabaseDefinitionFile( $file2 );

		//clean up memory
		unlink( $file2 );

		// Die in case something went wrong
		if( $definition instanceof MDB2_Schema_Error ) {
			die( $definition->getMessage().': '.$definition->getUserInfo());
		}
		if(OC_Config::getValue('dbtype', 'sqlite')==='oci') {
			unset($definition['charset']); //or MDB2 tries SHUTDOWN IMMEDIATE
			$oldname = $definition['name'];
			$definition['name']=OC_Config::getValue( "dbuser", $oldname );
		}

		$ret=self::$schema->createDatabase( $definition );

		// Die in case something went wrong
		if( $ret instanceof MDB2_Error ) {
			echo (self::$MDB2->getDebugOutput());
			die ($ret->getMessage() . ': ' . $ret->getUserInfo());
		}

		return true;
	}

	/**
	 * @brief update the database scheme
	 * @param string $file file to read structure from
	 * @return bool
	 */
	public static function updateDbFromStructure($file) {
		$CONFIG_DBTABLEPREFIX = OC_Config::getValue( "dbtableprefix", "oc_" );

		self::connectScheme();

		// read file
		$content = file_get_contents( $file );

		$previousSchema = self::$schema->getDefinitionFromDatabase();
		if (PEAR::isError($previousSchema)) {
			$error = $previousSchema->getMessage();
			$detail = $previousSchema->getDebugInfo();
			OC_Log::write('core', 'Failed to get existing database structure for upgrading ('.$error.', '.$detail.')', OC_Log::FATAL);
			return false;
		}

		// Make changes and save them to an in-memory file
		$file2 = 'static://db_scheme';
		$content = str_replace( '*dbname*', $previousSchema['name'], $content );
		$content = str_replace( '*dbprefix*', $CONFIG_DBTABLEPREFIX, $content );
		/* FIXME: REMOVE this commented code
		 * actually mysql, postgresql, sqlite and oracle support CUURENT_TIMESTAMP
		 * http://dev.mysql.com/doc/refman/5.0/en/timestamp-initialization.html
		 * http://www.postgresql.org/docs/8.1/static/functions-datetime.html
		 * http://www.sqlite.org/lang_createtable.html
		 * http://docs.oracle.com/cd/B19306_01/server.102/b14200/functions037.htm
		if( $CONFIG_DBTYPE == 'pgsql' ) { //mysql support it too but sqlite doesn't
			$content = str_replace( '<default>0000-00-00 00:00:00</default>', '<default>CURRENT_TIMESTAMP</default>', $content );
		}
		 */
		file_put_contents( $file2, $content );
		$op = self::$schema->updateDatabase($file2, $previousSchema, array(), false);

		//clean up memory
		unlink( $file2 );

		if (PEAR::isError($op)) {
			$error = $op->getMessage();
			$detail = $op->getDebugInfo();
			OC_Log::write('core', 'Failed to update database structure ('.$error.', '.$detail.')', OC_Log::FATAL);
			return false;
		}
		return true;
	}

	/**
	 * @brief connects to a MDB2 database scheme
	 * @returns bool
	 *
	 * Connects to a MDB2 database scheme
	 */
	private static function connectScheme() {
		// We need a mdb2 database connection
		self::connectMDB2();
		self::$MDB2->loadModule('Manager');
		self::$MDB2->loadModule('Reverse');

		// Connect if this did not happen before
		if(!self::$schema) {
			require_once 'MDB2/Schema.php';
			self::$schema=MDB2_Schema::factory(self::$MDB2);
		}

		return true;
	}

	/**
<<<<<<< HEAD
	 * @brief Insert a row if a matching row doesn't exists.
	 * @returns true/false
	 *
	 */
	public static function insertIfNotExist($table, $input) {
		self::connect();
		$prefix = OC_Config::getValue( "dbtableprefix", "oc_" );
		$table = str_replace( '*PREFIX*', $prefix, $table );

		if(is_null(self::$type)) {
			self::$type=OC_Config::getValue( "dbtype", "sqlite" );
		}
		$type = self::$type;

		$query = '';
		// differences in escaping of table names ('`' for mysql) and getting the current timestamp
		if( $type == 'sqlite' || $type == 'sqlite3' ) {
			$query = 'REPLACE OR INSERT INTO "' . $table . '" ("' 
				. implode('","', array_keys($input)) . '") VALUES("' 
				. implode('","', array_values($input)) . '")';
		} elseif( $type == 'pgsql' || $type == 'oci' || $type == 'mysql') {
			$query = 'INSERT INTO `' .$table . '` (' 
				. implode(',', array_keys($input)) . ') SELECT \'' 
				. implode('\',\'', array_values($input)) . '\' FROM ' . $table . ' WHERE ';
				
			foreach($input as $key => $value) {
				$query .= $key . " = '" . $value . '\' AND ';
			}
			$query = substr($query, 0, strlen($query) - 5);
			$query .= ' HAVING COUNT(*) = 0';
		}
		// TODO: oci should be use " (quote) instead of ` (backtick).
		//OC_Log::write('core', __METHOD__ . ', type: ' . $type . ', query: ' . $query, OC_Log::DEBUG);

		try {
			$result=self::$connection->prepare($query);
		} catch(PDOException $e) {
			$entry = 'DB Error: "'.$e->getMessage().'"<br />';
			$entry .= 'Offending command was: '.$query.'<br />';
			OC_Log::write('core', $entry,OC_Log::FATAL);
			error_log('DB error: '.$entry);
			die( $entry );
		}

		$result = new PDOStatementWrapper($result);
		$result->execute();
	}
	
	/**
	 * @brief does minor chages to query
	 * @param $query Query string
	 * @returns corrected query string
=======
	 * @brief does minor changes to query
	 * @param string $query Query string
	 * @return string corrected query string
>>>>>>> 25878258
	 *
	 * This function replaces *PREFIX* with the value of $CONFIG_DBTABLEPREFIX
	 * and replaces the ` with ' or " according to the database driver.
	 */
	private static function processQuery( $query ) {
		self::connect();
		// We need Database type and table prefix
		if(is_null(self::$type)) {
			self::$type=OC_Config::getValue( "dbtype", "sqlite" );
		}
		$type = self::$type;
		if(is_null(self::$prefix)) {
			self::$prefix=OC_Config::getValue( "dbtableprefix", "oc_" );
		}
		$prefix = self::$prefix;

		// differences in escaping of table names ('`' for mysql) and getting the current timestamp
		if( $type == 'sqlite' || $type == 'sqlite3' ) {
			$query = str_replace( '`', '"', $query );
			$query = str_ireplace( 'NOW()', 'datetime(\'now\')', $query );
			$query = str_ireplace( 'UNIX_TIMESTAMP()', 'strftime(\'%s\',\'now\')', $query );
		}elseif( $type == 'pgsql' ) {
			$query = str_replace( '`', '"', $query );
			$query = str_ireplace( 'UNIX_TIMESTAMP()', 'cast(extract(epoch from current_timestamp) as integer)', $query );
		}elseif( $type == 'oci'  ) {
			$query = str_replace( '`', '"', $query );
			$query = str_ireplace( 'NOW()', 'CURRENT_TIMESTAMP', $query );
		}

		// replace table name prefix
		$query = str_replace( '*PREFIX*', $prefix, $query );

		return $query;
	}

	/**
	 * @brief drop a table
	 * @param string $tableName the table to drop
	 */
	public static function dropTable($tableName) {
		self::connectMDB2();
		self::$MDB2->loadModule('Manager');
		self::$MDB2->dropTable($tableName);
	}

	/**
	 * remove all tables defined in a database structure xml file
	 * @param string $file the xml file describing the tables
	 */
	public static function removeDBStructure($file) {
		$CONFIG_DBNAME  = OC_Config::getValue( "dbname", "owncloud" );
		$CONFIG_DBTABLEPREFIX = OC_Config::getValue( "dbtableprefix", "oc_" );
		self::connectScheme();

		// read file
		$content = file_get_contents( $file );

		// Make changes and save them to a temporary file
		$file2 = tempnam( get_temp_dir(), 'oc_db_scheme_' );
		$content = str_replace( '*dbname*', $CONFIG_DBNAME, $content );
		$content = str_replace( '*dbprefix*', $CONFIG_DBTABLEPREFIX, $content );
		file_put_contents( $file2, $content );

		// get the tables
		$definition = self::$schema->parseDatabaseDefinitionFile( $file2 );

		// Delete our temporary file
		unlink( $file2 );
		$tables=array_keys($definition['tables']);
		foreach($tables as $table) {
			self::dropTable($table);
		}
	}

	/**
	 * @brief replaces the owncloud tables with a new set
	 * @param $file string path to the MDB2 xml db export file
	 */
	public static function replaceDB( $file ) {
		$apps = OC_App::getAllApps();
		self::beginTransaction();
		// Delete the old tables
		self::removeDBStructure( OC::$SERVERROOT . '/db_structure.xml' );

		foreach($apps as $app) {
			$path = OC_App::getAppPath($app).'/appinfo/database.xml';
			if(file_exists($path)) {
				self::removeDBStructure( $path );
			}
		}

		// Create new tables
		self::createDBFromStructure( $file );
		self::commit();
	}

	/**
	 * Start a transaction
	 * @return bool
	 */
	public static function beginTransaction() {
		self::connect();
		if (self::$backend==self::BACKEND_MDB2 && !self::$connection->supports('transactions')) {
			return false;
		}
		self::$connection->beginTransaction();
		self::$inTransaction=true;
		return true;
	}

	/**
	 * Commit the database changes done during a transaction that is in progress
	 * @return bool
	 */
	public static function commit() {
		self::connect();
		if(!self::$inTransaction) {
			return false;
		}
		self::$connection->commit();
		self::$inTransaction=false;
		return true;
	}

	/**
	 * check if a result is an error, works with MDB2 and PDOException
	 * @param mixed $result
	 * @return bool
	 */
	public static function isError($result) {
		if(!$result) {
			return true;
		}elseif(self::$backend==self::BACKEND_MDB2 and PEAR::isError($result)) {
			return true;
		}else{
			return false;
		}
	}
	
	/**
	 * returns the error code and message as a string for logging
	 * works with MDB2 and PDOException
	 * @param mixed $error
	 * @return string
	 */
	public static function getErrorMessage($error) {
		if ( self::$backend==self::BACKEND_MDB2 and PEAR::isError($error) ) {
			$msg = $error->getCode() . ': ' . $error->getMessage();
			if (defined('DEBUG') && DEBUG) {
				$msg .= '(' . $error->getDebugInfo() . ')';
			}
		} elseif (self::$backend==self::BACKEND_PDO and self::$PDO) {
			$msg = self::$PDO->errorCode() . ': ';
			$errorInfo = self::$PDO->errorInfo();
			if (is_array($errorInfo)) {
				$msg .= 'SQLSTATE = '.$errorInfo[0] . ', ';
				$msg .= 'Driver Code = '.$errorInfo[1] . ', ';
				$msg .= 'Driver Message = '.$errorInfo[2];
			}else{
				$msg = '';
			}
		}else{
			$msg = '';
		}
		return $msg;
	}
}

/**
 * small wrapper around PDOStatement to make it behave ,more like an MDB2 Statement
 */
class PDOStatementWrapper{
	/**
	 * @var PDOStatement
	 */
	private $statement=null;
	private $lastArguments=array();

	public function __construct($statement) {
		$this->statement=$statement;
	}

	/**
	 * make execute return the result instead of a bool
	 */
	public function execute($input=array()) {
		$this->lastArguments=$input;
		if(count($input)>0) {
			$result=$this->statement->execute($input);
		}else{
			$result=$this->statement->execute();
		}
		if($result) {
			return $this;
		}else{
			return false;
		}
	}

	/**
	 * provide numRows
	 */
	public function numRows() {
		$regex = '/^SELECT\s+(?:ALL\s+|DISTINCT\s+)?(?:.*?)\s+FROM\s+(.*)$/i';
		if (preg_match($regex, $this->statement->queryString, $output) > 0) {
			$query = OC_DB::prepare("SELECT COUNT(*) FROM {$output[1]}", PDO::FETCH_NUM);
			return $query->execute($this->lastArguments)->fetchColumn();
		}else{
			return $this->statement->rowCount();
		}
	}

	/**
	 * provide an alias for fetch
	 */
	public function fetchRow() {
		return $this->statement->fetch();
	}

	/**
	 * pass all other function directly to the PDOStatement
	 */
	public function __call($name,$arguments) {
		return call_user_func_array(array($this->statement,$name), $arguments);
	}

	/**
	 * Provide a simple fetchOne.
	 * fetch single column from the next row
	 * @param int $colnum the column number to fetch
	 */
	public function fetchOne($colnum = 0) {
		return $this->statement->fetchColumn($colnum);
	}
}<|MERGE_RESOLUTION|>--- conflicted
+++ resolved
@@ -540,7 +540,6 @@
 	}
 
 	/**
-<<<<<<< HEAD
 	 * @brief Insert a row if a matching row doesn't exists.
 	 * @returns true/false
 	 *
@@ -590,14 +589,9 @@
 	}
 	
 	/**
-	 * @brief does minor chages to query
-	 * @param $query Query string
-	 * @returns corrected query string
-=======
 	 * @brief does minor changes to query
 	 * @param string $query Query string
 	 * @return string corrected query string
->>>>>>> 25878258
 	 *
 	 * This function replaces *PREFIX* with the value of $CONFIG_DBTABLEPREFIX
 	 * and replaces the ` with ' or " according to the database driver.
