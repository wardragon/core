--- conflicted
+++ resolved
@@ -11,17 +11,10 @@
 msgstr ""
 "Project-Id-Version: ownCloud\n"
 "Report-Msgid-Bugs-To: http://bugs.owncloud.org/\n"
-<<<<<<< HEAD
-"POT-Creation-Date: 2012-06-06 00:12+0200\n"
-"PO-Revision-Date: 2012-06-05 22:15+0000\n"
-"Last-Translator: icewind <icewind1991@gmail.com>\n"
-"Language-Team: Romanian (http://www.transifex.net/projects/p/owncloud/language/ro/)\n"
-=======
 "POT-Creation-Date: 2012-08-18 02:01+0200\n"
 "PO-Revision-Date: 2012-08-18 00:02+0000\n"
 "Last-Translator: I Robot <thomas.mueller@tmit.eu>\n"
 "Language-Team: Romanian (http://www.transifex.com/projects/p/owncloud/language/ro/)\n"
->>>>>>> 46d6fd15
 "MIME-Version: 1.0\n"
 "Content-Type: text/plain; charset=UTF-8\n"
 "Content-Transfer-Encoding: 8bit\n"
@@ -44,21 +37,6 @@
 msgid "OpenID Changed"
 msgstr "OpenID schimbat"
 
-<<<<<<< HEAD
-#: ajax/openid.php:17 ajax/setlanguage.php:19 ajax/setlanguage.php:22
-msgid "Invalid request"
-msgstr "Cerere eronată"
-
-#: ajax/setlanguage.php:17
-msgid "Language changed"
-msgstr "Limba a fost schimbată"
-
-#: js/apps.js:31 js/apps.js:67
-msgid "Disable"
-msgstr ""
-
-#: js/apps.js:31 js/apps.js:54
-=======
 #: ajax/openid.php:18 ajax/setlanguage.php:20 ajax/setlanguage.php:23
 msgid "Invalid request"
 msgstr "Cerere eronată"
@@ -80,7 +58,6 @@
 msgstr ""
 
 #: js/apps.js:39 js/apps.js:62
->>>>>>> 46d6fd15
 msgid "Enable"
 msgstr ""
 
@@ -88,23 +65,6 @@
 msgid "Saving..."
 msgstr ""
 
-<<<<<<< HEAD
-#: personal.php:40 personal.php:41
-msgid "__language_name__"
-msgstr "_language_name_"
-
-#: templates/admin.php:13
-msgid "Log"
-msgstr "Jurnal de activitate"
-
-#: templates/admin.php:40
-msgid "More"
-msgstr "Mai mult"
-
-#: templates/apps.php:8
-msgid "Add your App"
-msgstr "Adaugă aplicația ta"
-=======
 #: personal.php:46 personal.php:47
 msgid "__language_name__"
 msgstr "_language_name_"
@@ -128,7 +88,6 @@
 #: templates/admin.php:35
 msgid "use systems cron service"
 msgstr ""
->>>>>>> 46d6fd15
 
 #: templates/admin.php:39
 msgid "Log"
@@ -146,17 +105,6 @@
 msgid "Select an App"
 msgstr "Selectează o aplicație"
 
-<<<<<<< HEAD
-#: templates/apps.php:25
-msgid "See application page at apps.owncloud.com"
-msgstr ""
-
-#: templates/apps.php:26
-msgid "-licensed"
-msgstr "-autorizat"
-
-#: templates/apps.php:26
-=======
 #: templates/apps.php:29
 msgid "See application page at apps.owncloud.com"
 msgstr ""
@@ -166,7 +114,6 @@
 msgstr "-autorizat"
 
 #: templates/apps.php:30
->>>>>>> 46d6fd15
 msgid "by"
 msgstr "de"
 
@@ -281,13 +228,10 @@
 #: templates/users.php:55 templates/users.php:138
 msgid "Other"
 msgstr "Altele"
-<<<<<<< HEAD
-=======
 
 #: templates/users.php:80 templates/users.php:112
 msgid "Group Admin"
 msgstr ""
->>>>>>> 46d6fd15
 
 #: templates/users.php:82
 msgid "Quota"
